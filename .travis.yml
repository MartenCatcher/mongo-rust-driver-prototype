language: rust

<<<<<<< HEAD
=======
services:
    - "mongodb"

>>>>>>> c30f99e9
script:
    - cargo build --verbose
    - export RUST_TEST_THREADS=1
    - cargo test --verbose<|MERGE_RESOLUTION|>--- conflicted
+++ resolved
@@ -1,11 +1,8 @@
 language: rust
 
-<<<<<<< HEAD
-=======
 services:
     - "mongodb"
 
->>>>>>> c30f99e9
 script:
     - cargo build --verbose
     - export RUST_TEST_THREADS=1
