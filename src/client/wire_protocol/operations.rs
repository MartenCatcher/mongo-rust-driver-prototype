use bson::Document as BsonDocument;
use bson;
use byteorder::{LittleEndian, ReadBytesExt, WriteBytesExt};
use client::wire_protocol::flags::{OpInsertFlags, OpQueryFlags, OpReplyFlags};
use client::wire_protocol::header::{Header, OpCode};
use std::io::{Read, Write};
use std::mem;
use std::result::Result::{Ok, Err};

trait ByteLength {
    /// Calculates the number of bytes in the serialized version of the struct.
    fn byte_length(&self) -> Result<i32, String>;
}

impl ByteLength for BsonDocument {
    /// Gets the length of a BSON document.
    ///
    /// # Return value
    ///
    /// Returns the number of bytes in the serialized BSON document.
    fn byte_length(&self) -> Result<i32, String> {
        let mut temp_buffer = vec![];

        match bson::encode_document(&mut temp_buffer, self) {
            Ok(_) => Ok(temp_buffer.len() as i32),
            Err(_) => Err("unable to serialize BSON document".to_owned())
        }
    }
}

<<<<<<< HEAD
=======
pub struct OpQueryFlags {
    pub tailable_cursor: bool,    // Bit 1
    pub slave_ok: bool,           // Bit 2
    pub oplog_relay: bool,        // Bit 3
    pub no_cursor_timeout: bool,  // Bit 4
    pub await_data: bool,         // Bit 5
    pub exhaust: bool,            // Bit 6
    pub partial: bool,            // Bit 7

    // All other bits are 0
}

>>>>>>> 4543b99a
impl OpQueryFlags {
    pub fn new(tc: bool, so: bool, or: bool, nct: bool, ad: bool, e: bool,
           p: bool) -> OpQueryFlags {
        OpQueryFlags{
            tailable_cursor: tc,
            slave_ok: so,
            oplog_relay: or,
            no_cursor_timeout: nct,
            await_data: ad,
            exhaust: e,
            partial: p,
        }
    }
}

/// Represents a message in the MongoDB Wire Protocol.
pub enum Message {
    OpReply {
        header: Header,
        flags: OpReplyFlags,
        cursor_id: i64,
        starting_from: i32,
        number_returned: i32,
        documents: Vec<BsonDocument>,
    },
    OpInsert {
        header: Header,
        flags: OpInsertFlags,
        full_collection_name: String,
        documents: Vec<BsonDocument>,
    },
    OpQuery {
        header: Header,
        flags: OpQueryFlags,
        full_collection_name: String,
        number_to_skip: i32,
        number_to_return: i32,
        query: BsonDocument,
        return_field_selector: Option<BsonDocument>,
    },
}

impl Message {
    fn with_reply(header: Header, flags: i32, cursor_id: i64,
                  starting_from: i32, number_returned: i32,
                  documents: Vec<BsonDocument>) -> Message {
        Message::OpReply { header: header, flags: OpReplyFlags::from_i32(flags),
                           cursor_id: cursor_id, starting_from: starting_from,
                           number_returned: number_returned,
                           documents: documents }
    }

    pub fn with_insert(request_id: i32, flags: OpInsertFlags,
                       full_collection_name: String,
                       documents: Vec<BsonDocument>) -> Result<Message, String> {
        let header_length = mem::size_of::<Header>() as i32;
        let flags_length = mem::size_of::<i32>() as i32;

        // Add an extra byte after the string for null-termination.
        let string_length = full_collection_name.len() as i32 + 1;

        let mut total_length = header_length + flags_length + string_length;

        for bson in documents.iter() {
            total_length += match bson.byte_length() {
                Ok(i) => i,
                Err(_) => return Err("Unable to serialize documents".to_owned())
            }
        }

        let header = Header::with_insert(total_length, request_id);

        Ok(Message::OpInsert { header: header, flags: flags,
                               full_collection_name: full_collection_name,
                               documents: documents })
    }

    /// Constructs a new message request for a query.
    ///
    /// # Arguments
    ///
    /// `header_request_id` - The request ID to be placed in the message header.
    /// `flags` - Bit vector of query options.
    /// `full_collection_name` - The full qualified name of the collection,
    ///                          beginning with the database name and a dot.
    /// `number_to_skip` - The number of initial documents to skip over in the query
    ///                    results.
    /// `number_to_return - The total number of documents that should be returned by
    ///                     the query.
    /// `return_field_selector - An optional projection of which fields should be
    ///                          present in the documents to be returned by the
    ///                          query.
    ///
    /// # Return value
    ///
    /// Returns the newly-created Message.
    pub fn with_query(header_request_id: i32, flags: OpQueryFlags,
                     full_collection_name: String, number_to_skip: i32,
                     number_to_return: i32, query: BsonDocument,
                     return_field_selector: Option<BsonDocument>) -> Result<Message, String> {
        let header_length = mem::size_of::<Header>() as i32;

        // There are three i32 fields in the an OpQuery (since OpQueryFlags is
        // represented as an 32-bit vector in the wire protocol).
        let i32_length = 3 * mem::size_of::<i32>() as i32;

        // Add an extra byte after the string for null-termination.
        let string_length = full_collection_name.len() as i32 + 1;

        let bson_length = match query.byte_length() {
            Ok(i) => i,
            Err(_) => return Err("Unable to serialize query".to_owned())
        };

        // Add the length of the optional BSON document only if it exists.
        let option_length = match return_field_selector {
            Some(ref bson) => match bson.byte_length() {
                Ok(i) => i,
                Err(_) => return Err("Unable to serialize return_field_selector".to_owned())
            },
            None => 0
        };

        let total_length = header_length + i32_length + string_length +
                           bson_length + option_length;

        let header = Header::with_query(total_length, header_request_id);

        Ok(Message::OpQuery { header: header, flags: flags,
                              full_collection_name: full_collection_name,
                              number_to_skip: number_to_skip,
                              number_to_return: number_to_return, query: query,
                              return_field_selector: return_field_selector })
    }

    /// Writes a serialized BSON document to a given buffer.
    ///
    /// # Arguments
    ///
    /// `buffer` - The buffer to write to.
    /// `bson` - The document to serialize and write.
    ///
    /// # Return value
    ///
    /// Returns nothing on success, or an error string on failure.
    fn write_bson_document(buffer: &mut Write, bson: &BsonDocument) -> Result<(), String>{
        let mut temp_buffer = vec![];

        match bson::encode_document(&mut temp_buffer, bson) {
            Ok(_) => match buffer.write(&temp_buffer) {
                Ok(_) => Ok(()),
                Err(_) => Err("unable to write BSON".to_owned())
            },
            Err(_) => Err("unable to encode BSON".to_owned())
        }
    }

    /// Writes a serialized query message to a given buffer.
    ///
    /// # Arguments
    ///
    /// `buffer` - The buffer to write to.
    /// `header` - The header for the given message.
    /// `flags` - Bit vector of query option.
    /// `full_collection_name` - The full qualified name of the collection,
    ///                          beginning with the database name and a dot.
    /// `number_to_skip` - The number of initial documents to skip over in the
    ///                    query results.
    /// `number_to_return - The total number of documents that should be
    ///                     returned by the query.
    /// `return_field_selector - An optional projection of which fields should
    ///                          be present in the documents to be returned by
    ///                          the query.
    ///
    /// # Return value
    ///
    /// Returns nothing on success, or an error string on failure.
    fn write_query(buffer: &mut Write, header: &Header,
                   flags: &OpQueryFlags, full_collection_name: &str,
                   number_to_skip: i32, number_to_return: i32, query: &BsonDocument,
                   return_field_selector: &Option<BsonDocument>) -> Result<(), String> {
        match header.write(buffer) {
            Ok(_) => (),
            Err(e) => return Err(e)
        };

        match buffer.write_i32::<LittleEndian>(flags.to_i32()) {
            Ok(_) => (),
            Err(_) => return Err("Unable to write flags".to_owned())
        };

        for byte in full_collection_name.bytes() {
            let _byte_reponse = match buffer.write_u8(byte) {
                Ok(_) => (),
                Err(_) => return Err("Unable to write full_collection_name".to_owned())
            };
        }

        // Writes the null terminator for the collection name string.
        match buffer.write_u8(0) {
            Ok(_) => (),
            Err(_) => return Err("Unable to write full_collection_name".to_owned())
        };

        match buffer.write_i32::<LittleEndian>(number_to_skip) {
            Ok(_) => (),
            Err(_) => return Err("Unable to write number_to_skip".to_owned())
        };

        match buffer.write_i32::<LittleEndian>(number_to_return) {
            Ok(_) => (),
            Err(_) => return Err("Unable to write number_to_return".to_owned())
        };

        match Message::write_bson_document(buffer, query) {
            Ok(_) => (),
            Err(s) => return Err(format!("Unable to write query: {}", s))
        };

        match return_field_selector {
            &Some(ref bson) => match Message::write_bson_document(buffer, bson) {
                Ok(_) => (),
                Err(s) => {
                    let str = format!("Unable to write return_field_selector: {}", s);

                    return Err(str)
                }
            },
            &None => ()
        };

        let _ = buffer.flush();

        Ok(())
    }

    fn write_insert(buffer: &mut Write, header: &Header, flags: &OpInsertFlags,
                    full_collection_name: &str,
                    documents: &[BsonDocument]) -> Result<(), String> {
        match header.write(buffer) {
            Ok(_) => (),
            Err(e) => return Err(e)
        };

        match buffer.write_i32::<LittleEndian>(flags.to_i32()) {
            Ok(_) => (),
            Err(_) => return Err("Unable to write flags".to_owned())
        };

        for byte in full_collection_name.bytes() {
            let _byte_reponse = match buffer.write_u8(byte) {
                Ok(_) => (),
                Err(_) => return Err("Unable to write full_collection_name".to_owned())
            };
        }

        // Writes the null terminator for the collection name string.
        match buffer.write_u8(0) {
            Ok(_) => (),
            Err(_) => return Err("Unable to write full_collection_name".to_owned())
        };


        for bson in documents {
            match Message::write_bson_document(buffer, bson) {
                Ok(_) => (),
                Err(s) => return Err(format!("Unable to insert document: {}", s))
            };

        }

        let _ = buffer.flush();

        Ok(())
    }


    /// Attemps to write a serialized message to a buffer.
    ///
    /// # Arguments
    ///
    /// `buffer` - The buffer to write to.
    ///
    /// # Return value
    ///
    /// Returns nothing on success, or an error string on failure.
    pub fn write(&self, buffer: &mut Write) -> Result<(), String> {
        match self {
            /// Only the server should sent replies
            &Message::OpReply {..} => Err("OP_REPLY should not be sent by the client".to_owned()),
            &Message::OpInsert {
                header: ref h,
                flags: ref f,
                full_collection_name: ref fcn,
                documents: ref d,
            } => Message::write_insert(buffer, &h, &f, &fcn, &d),
            &Message::OpQuery {
                header: ref h,
                flags: ref f,
                full_collection_name: ref fcn,
                number_to_skip: ns,
                number_to_return: nr,
                query: ref q,
                return_field_selector: ref rfs
            } => Message::write_query(buffer, &h, &f, &fcn, ns, nr, &q, &rfs)
        }
    }

    /// Reads a serialized reply message from a buffer
    ///
    /// Right now, this returns only the first BSON document from the
    /// response; if there are more, it ignores the rest, and if there are none,
    /// it fails.
    ///
    /// # Arguments
    ///
    /// `buffer` - The buffer to read from.
    ///
    /// # Return value
    ///
    /// Returns a single BSON document on success, or an error string on
    /// failure.
    fn read_reply(buffer: &mut Read, h: Header) -> Result<Message, String> {
        let mut length = h.message_length - mem::size_of::<Header>() as i32;

        let flags = match buffer.read_i32::<LittleEndian>() {
            Ok(i) => i,
            Err(_) => return Err("Unable to read flags".to_owned())
        };

        length -= mem::size_of::<i32>() as i32;

        let cid = match buffer.read_i64::<LittleEndian>() {
            Ok(i) => i,
            Err(_) => return Err("Unable to read cursor_id".to_owned())
        };

        length -= mem::size_of::<i64>() as i32;

        let sf = match buffer.read_i32::<LittleEndian>() {
            Ok(i) => i,
            Err(_) => return Err("Unable to read starting_from".to_owned())
        };

        length -= mem::size_of::<i32>() as i32;

        let nr = match buffer.read_i32::<LittleEndian>() {
            Ok(i) => i,
            Err(_) => return Err("Unable to read number_returned".to_owned())
        };

        length -= mem::size_of::<i32>() as i32;

        let mut v = vec![];

        while length > 0 {
            match bson::decode_document(buffer) {
                Ok(bson) => {
                    match bson.byte_length() {
                        Ok(i) => length -= i,
                        Err(e) => return Err(e)
                    };

                    v.push(bson);
                },
                Err(_) => return Err("Unable to read BSON".to_owned())
            }
        }

        Ok(Message::with_reply(h, flags, cid, sf, nr, v))
    }

    /// Attempts to read a serialized reply Message from a buffer.
    ///
    /// # Arguments
    ///
    /// `buffer` - The buffer to read from.
    ///
    /// # Return value
    ///
    /// Returns a single BSON document on success, or an error string on
    /// failure.
    pub fn read<T>(buffer: &mut T) -> Result<Message, String> where T: Read + Write {
        let header = match Header::read(buffer) {
            Ok(h) => h,
            Err(s) => {
                let str = format!("Unable to read reply header: {}", s);

                return Err(str)
            }
        };

        match header.op_code {
            OpCode::Reply => {
                Message::read_reply(buffer, header)
            },
            opcode => {
                let s = opcode.to_string();
                Err(format!("Expected to read response but instead found: {}", s))
            }
        }
    }
}<|MERGE_RESOLUTION|>--- conflicted
+++ resolved
@@ -24,36 +24,6 @@
         match bson::encode_document(&mut temp_buffer, self) {
             Ok(_) => Ok(temp_buffer.len() as i32),
             Err(_) => Err("unable to serialize BSON document".to_owned())
-        }
-    }
-}
-
-<<<<<<< HEAD
-=======
-pub struct OpQueryFlags {
-    pub tailable_cursor: bool,    // Bit 1
-    pub slave_ok: bool,           // Bit 2
-    pub oplog_relay: bool,        // Bit 3
-    pub no_cursor_timeout: bool,  // Bit 4
-    pub await_data: bool,         // Bit 5
-    pub exhaust: bool,            // Bit 6
-    pub partial: bool,            // Bit 7
-
-    // All other bits are 0
-}
-
->>>>>>> 4543b99a
-impl OpQueryFlags {
-    pub fn new(tc: bool, so: bool, or: bool, nct: bool, ad: bool, e: bool,
-           p: bool) -> OpQueryFlags {
-        OpQueryFlags{
-            tailable_cursor: tc,
-            slave_ok: so,
-            oplog_relay: or,
-            no_cursor_timeout: nct,
-            await_data: ad,
-            exhaust: e,
-            partial: p,
         }
     }
 }
