--- conflicted
+++ resolved
@@ -47,12 +47,8 @@
 			skip: 0,
 			limit: 0,
 			open: true,
-<<<<<<< HEAD
 			retrieved: n,
-=======
-			retrieved: 0,
 			batch_size: 0,
->>>>>>> 202883d0
 			query_spec: BsonDocument::new(),
 			data: docs,
 		}
