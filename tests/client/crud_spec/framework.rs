macro_rules! run_find_test {
    ( $db:expr, $coll:expr, $filter:expr, $opt:expr, $outcome:expr ) => {{
        let mut cursor = $coll.find($filter, $opt).unwrap();

        let array = match $outcome.result {
            Bson::Array(ref arr) => arr.clone(),
            _ => panic!("Invalid `result` of find test")
        };

        for bson in array {
            assert!(eq::bson_eq(&bson, &Bson::Document(cursor.next().unwrap().unwrap())));
        }

        assert!(!cursor.has_next().ok().expect("Failed to execute 'has_next()' on cursor."));
        check_coll!($db, $coll, $outcome.collection);
    }};
}

macro_rules! run_insert_many_test {
    ( $db:expr, $coll: expr, $docs:expr, $outcome:expr ) => {{
        let inserted = $coll.insert_many($docs, true, None).unwrap().inserted_ids.unwrap();
        let ids_bson = match $outcome.result {
            Bson::Document(ref doc) => doc.get("insertedIds").unwrap(),
            _ => panic!("`insert_many` test result should be a document")
        };

        let ids = match ids_bson {
            &Bson::Array(ref arr) => arr.into_iter(),
            _ => panic!("`insertedIds` test result should be an array")
        };

        let mut actual_ids = inserted.values();

        for expected_id in ids {
            assert!(eq::bson_eq(&expected_id, actual_ids.next().unwrap()));
        }

        check_coll!($db, $coll, $outcome.collection);
    }};
}

macro_rules! run_insert_one_test {
    ( $db:expr, $coll: expr, $doc:expr, $outcome:expr ) => {{
        let inserted = $coll.insert_one($doc, None).unwrap().inserted_id.unwrap();
        let id = match $outcome.result {
            Bson::Document(ref doc) => doc.get("insertedId").unwrap(),
            _ => panic!("`insert_one` test result should be a document")
        };

        assert!(eq::bson_eq(&id, &inserted));
        check_coll!($db, $coll, $outcome.collection);
    }};
}

macro_rules! run_delete_test {
    ( $db:expr, $coll: expr, $filter:expr, $outcome:expr, $many:expr ) => {{
        let count = if $many {
                        $coll.delete_many($filter, None)
                    } else {
                        $coll.delete_one($filter, None)
                    };

        let expected = count.unwrap().deleted_count;

        let actual = match $outcome.result {
            Bson::Document(ref doc) => doc.get("deletedCount").unwrap(),
            _ => panic!("`delete` test result should be a document")
        };

        assert!(actual.int_eq(expected as i64));
        check_coll!($db, $coll, $outcome.collection);
    }};
}

macro_rules! run_update_test {
    ( $db:expr, $coll: expr, $filter:expr, $delete:expr, $upsert:expr,
      $many:expr, $outcome:expr ) => {{
          let result = if $many {
                           $coll.update_many($filter, $delete, $upsert, None)
                       } else {
                           $coll.update_one($filter, $delete, $upsert, None)
                       };

          let actual = result.unwrap();

          let (matched, modified, upserted) = match $outcome.result {
              Bson::Document(ref doc) => (
                  doc.get("matchedCount").unwrap(),
                  doc.get("modifiedCount").unwrap(),
                  doc.get("upsertedId"),
              ),
              _ => panic!("`delete` test result should be a document")
          };

          assert!(matched.int_eq(actual.matched_count as i64));
          assert!(modified.int_eq(actual.modified_count as i64));

          match (upserted, actual.upserted_id) {
              (None, None) => (),
              (Some(ref bson1), Some(ref bson2)) =>
                  assert!(eq::bson_eq(&bson1, &bson2)),
              _ => panic!("Wrong `upsertedId` returned")
          };

          check_coll!($db, $coll, $outcome.collection);
    }};
}

#[macro_export]
macro_rules! run_suite {
    ( $file:expr, $coll:expr ) => {{
        let json = Json::from_file($file).unwrap();
        let suite = json.get_suite().unwrap();
        let client =  MongoClient::new("localhost", 27017).unwrap();
        let db = client.db("test");
        let coll = db.collection($coll);

        for test in suite.tests {
            coll.drop().unwrap();
            coll.insert_many(suite.data.clone(), true, None).unwrap();

            match test.operation {
                Arguments::Delete { filter, many } =>
                    run_delete_test!(db, coll, filter, test.outcome, many),
                Arguments::Find { filter, options } =>
                    run_find_test!(db, coll, filter, Some(options), test.outcome),
                Arguments::InsertMany { documents } =>
                    run_insert_many_test!(db, coll, documents, test.outcome),
                Arguments::InsertOne { document } =>
                    run_insert_one_test!(db, coll, document, test.outcome),
                Arguments::Update { filter, update, upsert, many } =>
                    run_update_test!(db, coll, filter, update, upsert, many, test.outcome),
            };
        }
    }};
}

#[macro_export]
macro_rules! check_coll {
    ( $db:expr, $coll:expr, $coll_opt:expr ) => {{
        let outcome_coll = match $coll_opt {
            Some(ref coll) => coll.clone(),
            None => continue
        };

        let coll = match outcome_coll.name {
            Some(ref str) => $db.collection(&str),
            None => $db.collection(&$coll.name())
        };

        let mut cursor = coll.find(None, None).unwrap();

        for doc in outcome_coll.data.iter() {
            assert!(eq::bson_eq(&Bson::Document(doc.clone()),
                                &Bson::Document(cursor.next().unwrap().unwrap())));
        }

<<<<<<< HEAD
        assert!(!cursor.has_next());

        println!("done one...");
=======
        assert!(!cursor.has_next().ok().expect("Failed to execute 'has_next()' on cursor."));
>>>>>>> 3e9d6cdc
    }};
}<|MERGE_RESOLUTION|>--- conflicted
+++ resolved
@@ -155,12 +155,6 @@
                                 &Bson::Document(cursor.next().unwrap().unwrap())));
         }
 
-<<<<<<< HEAD
-        assert!(!cursor.has_next());
-
-        println!("done one...");
-=======
         assert!(!cursor.has_next().ok().expect("Failed to execute 'has_next()' on cursor."));
->>>>>>> 3e9d6cdc
     }};
 }